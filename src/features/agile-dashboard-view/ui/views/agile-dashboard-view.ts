--- conflicted
+++ resolved
@@ -63,15 +63,6 @@
 	private implicitAllSelected = true;
 	private storageKey: string;
 
-<<<<<<< HEAD
-=======
-	// Track whether we’ve attached the dashboard assignment click handler
-	private dashboardAssignHandlerAttached = false;
-
-	// Simple render sequencing to prevent out-of-order swaps
-	private renderPass = 0;
-
->>>>>>> acf98fce
 	constructor(leaf: WorkspaceLeaf, ports: AgileDashboardViewPorts) {
 		super(leaf);
 		this.settingsService = ports.settings;
@@ -214,27 +205,9 @@
 			)
 		);
 
-<<<<<<< HEAD
 		// Assignment events => full rerender
 		this.register(() =>
 			eventBus.on("agile:assignee-changed", async ({ filePath }) => {
-=======
-		// Respond to assignment changes: full re-render
-		this.registerDomEvent(
-			window,
-			"agile:assignee-changed" as any,
-			async (e: Event) => {
-				const ev = e as CustomEvent<{
-					filePath: string;
-					parentLine0: number;
-					beforeLines?: string[] | null;
-					newAssigneeSlug: string | null;
-					oldAssigneeSlug?: string | null;
-					parentUid?: string | null;
-				}>;
-				const filePath = ev.detail?.filePath;
-
->>>>>>> acf98fce
 				try {
 					if (filePath) {
 						this.suppressedFiles.add(filePath);
@@ -244,35 +217,13 @@
 							await this.taskIndexService.updateFile(af);
 						}
 					}
-<<<<<<< HEAD
 				} catch {}
-=======
-				} catch {
-					/* ignore */
-				}
-
->>>>>>> acf98fce
 				await this.updateView();
 			})
 		);
 
-<<<<<<< HEAD
 		this.register(() =>
 			eventBus.on("agile:assignment-changed", async ({ filePath }) => {
-=======
-		// Legacy/general event dispatched elsewhere
-		this.registerDomEvent(
-			window,
-			"agile:assignment-changed" as any,
-			async (e: Event) => {
-				const ev = e as CustomEvent<{
-					uid: string;
-					filePath: string;
-					newAlias: string;
-				}>;
-				const filePath = ev.detail?.filePath;
-
->>>>>>> acf98fce
 				try {
 					if (filePath) {
 						this.suppressedFiles.add(filePath);
@@ -282,19 +233,11 @@
 							await this.taskIndexService.updateFile(af);
 						}
 					}
-<<<<<<< HEAD
 				} catch {}
-=======
-				} catch {
-					/* ignore */
-				}
-
->>>>>>> acf98fce
 				await this.updateView();
 			})
 		);
 
-<<<<<<< HEAD
 		// Snooze events => localized subtree refresh when visible
 		this.register(() =>
 			eventBus.on("agile:task-snoozed", async ({ uid, filePath }) => {
@@ -370,56 +313,6 @@
 			registerDomEvent: this.registerDomEvent.bind(this),
 			refreshForFile: this.refreshForFile.bind(this),
 		});
-=======
-		// New: respond to status updates and snoozes with a single refresh pass
-		const refreshForFile = async (filePath?: string | null) => {
-			try {
-				if (filePath) {
-					this.suppressedFiles.add(filePath);
-					const af = this.app.vault.getAbstractFileByPath(filePath);
-					if (af instanceof TFile) {
-						await this.taskIndexService.updateFile(af);
-					}
-				}
-			} catch {}
-			await this.updateView();
-		};
-
-		this.registerDomEvent(
-			window,
-			"agile:task-status-updated" as any,
-			async (e: Event) => {
-				const ev = e as CustomEvent<{
-					uid?: string;
-					filePath?: string;
-					newStatus?: string;
-				}>;
-				await refreshForFile(ev.detail?.filePath || null);
-			}
-		);
-		this.registerDomEvent(
-			window,
-			"agile:task-snoozed" as any,
-			async (e: Event) => {
-				const ev = e as CustomEvent<{
-					uid?: string;
-					filePath?: string;
-				}>;
-				await refreshForFile(ev.detail?.filePath || null);
-			}
-		);
-		this.registerDomEvent(
-			window,
-			"agile:task-updated" as any,
-			async (e: Event) => {
-				const ev = e as CustomEvent<{ filePath?: string }>;
-				await refreshForFile(ev.detail?.filePath || null);
-			}
-		);
-
-		// Attach dashboard-level click handler for assignment wrappers (once)
-		this.attachDashboardAssignmentHandler();
->>>>>>> acf98fce
 
 		// Initial render
 		await this.updateView();
@@ -833,10 +726,6 @@
 		}
 	}
 
-<<<<<<< HEAD
-=======
-	// storage/membership/team selection helpers (unchanged) ...
->>>>>>> acf98fce
 	private loadSelectedTeamSlugs() {
 		try {
 			const raw = window.localStorage.getItem(this.storageKey);
