--- conflicted
+++ resolved
@@ -3,45 +3,7 @@
 import { renderTaskTree } from "./task-renderer";
 import { activeForMember, getAgileArtifactType } from "@features/task-filter";
 import { buildPrunedMergedTrees } from "@features/task-tree-builder";
-<<<<<<< HEAD
 import { isShownByParams } from "../utils/filters";
-=======
-import { escapeRegExp } from "@utils";
-
-/**
- * Given an OKR task, find tasks that link to it using the 🔗🎯 marker.
- * Works with or without a blockId. If no blockId is present, we don't attempt
- * to match by anchor — we simply return an empty list (OKR will still render).
- */
-function findLinkedTasksForOKR(
-	okrTask: TaskItem,
-	currentTasks: TaskItem[]
-): TaskItem[] {
-	const textOf = (t: TaskItem) => t.text || t.visual || "";
-
-	const blockIdRaw = (okrTask as any)?.blockId as string | undefined;
-	const blockId = (blockIdRaw || "").trim();
-
-	if (!blockId) {
-		// No blockId: do not try to infer links; return none.
-		return [];
-	}
-
-	const e = escapeRegExp(blockId);
-
-	const patterns = [
-		new RegExp(`\\[\\[[^\\]]*#\\^${e}(?:\\|[^\\]]*🔗\\s*🎯[^\\]]*)?\\]\\]`),
-		new RegExp(`\\[[^\\]]*🔗\\s*🎯[^\\]]*\\]\\([^\\)]*#\\^${e}[^\\)]*\\)`),
-		new RegExp(`#\\^${e}[^\\n]*🔗\\s*🎯`),
-	];
-
-	return currentTasks.filter((t) => {
-		const s = textOf(t);
-		if (!s) return false;
-		return patterns.some((re) => re.test(s));
-	});
-}
->>>>>>> acf98fce
 
 /**
  * Process and render Objectives (OKRs) and their linked item trees.
@@ -57,29 +19,15 @@
 	taskParams: TaskParams,
 	owner: Component
 ) {
-<<<<<<< HEAD
 	const sectionTasks = currentTasks.filter((task) =>
 		isShownByParams(task, taskMap, selectedAlias, taskParams)
 	);
-=======
-	const { inProgress, completed, sleeping, cancelled } = taskParams;
-
-	const sectionTasks = currentTasks.filter((task) => {
-		return (
-			(inProgress && isInProgress(task, taskMap)) ||
-			(completed && isCompleted(task)) ||
-			(sleeping && isSnoozed(task, taskMap)) ||
-			(cancelled && isCancelled(task))
-		);
-	});
->>>>>>> acf98fce
 
 	const assignedOKRs = sectionTasks.filter(
 		(task) =>
 			getAgileArtifactType(task) === "okr" &&
 			activeForMember(task, status, selectedAlias)
 	);
-<<<<<<< HEAD
 	const assignedOKRSet = new Set(assignedOKRs.map((t) => t._uniqueId ?? ""));
 
 	const findLinkedOKRs = (okrSet: Set<string>) => {
@@ -102,8 +50,6 @@
 			if (!rawLinked.length) return;
 			linkedOKRs.push({ _uniqueId: okrId, linkedTasks: rawLinked });
 		});
-=======
->>>>>>> acf98fce
 
 	const okrEntries = assignedOKRs
 		.map((okr) => {
@@ -176,7 +122,6 @@
 				selectedAlias
 			);
 
-<<<<<<< HEAD
 			container.createEl("h5", {
 				text: "🔗 Linked Items",
 				attr: { style: "margin-left: 20px;" },
@@ -194,27 +139,6 @@
 				"objectives-linked",
 				selectedAlias
 			);
-=======
-			if (linkedTrees.length > 0) {
-				container.createEl("h5", {
-					text: "🔗 Linked Items",
-					attr: { style: "margin-left: 20px;" },
-				});
-				const indentedWrapper = container.createEl("div", {
-					attr: { style: "padding-left: 20px;" },
-				});
-				renderTaskTree(
-					linkedTrees,
-					indentedWrapper,
-					owner,
-					app,
-					0,
-					false,
-					"objectives",
-					selectedAlias
-				);
-			}
->>>>>>> acf98fce
 		});
 	}
 }