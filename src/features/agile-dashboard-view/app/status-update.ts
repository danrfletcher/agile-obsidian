--- conflicted
+++ resolved
@@ -1,10 +1,7 @@
 import { App, TFile } from "obsidian";
 import { TaskItem } from "@features/task-index";
-<<<<<<< HEAD
 import { hideTaskAndCollapseAncestors } from "../ui/components/task-buttons";
 import { eventBus } from "./event-bus";
-=======
->>>>>>> acf98fce
 
 /**
  * Toggle or cancel a task's status in the source file and update the UI via events.
@@ -30,16 +27,7 @@
 		const file = app.vault.getAbstractFileByPath(filePath) as TFile;
 		if (!file) throw new Error(`File not found: ${filePath}`);
 
-<<<<<<< HEAD
 		eventBus.dispatch("agile:prepare-optimistic-file-change", { filePath });
-=======
-		// Suppress the modify-event auto-refresh; we'll trigger our own refresh
-		window.dispatchEvent(
-			new CustomEvent("agile:prepare-optimistic-file-change", {
-				detail: { filePath },
-			})
-		);
->>>>>>> acf98fce
 
 		const content = await app.vault.read(file);
 		const lines = content.split(/\r?\n/);
@@ -217,7 +205,6 @@
 		await app.vault.modify(file, newContent);
 		(task as any).status = newStatus;
 
-<<<<<<< HEAD
 		// UI: hide completed/cancelled and collapse ancestors
 		if (newStatus === "x" || newStatus === "-") {
 			try {
@@ -226,15 +213,6 @@
 				/* ignore */
 			}
 		}
-=======
-		// Notify the dashboard to do a proper refresh (we suppressed the modify auto-refresh)
-		const uid = task._uniqueId ?? "";
-		window.dispatchEvent(
-			new CustomEvent("agile:task-status-updated", {
-				detail: { uid, filePath, newStatus },
-			})
-		);
->>>>>>> acf98fce
 
 		return newStatus;
 	} catch {
